MCUBE_MAIN := "cmd/mcube/main.go"
PROTOC_GEN_GO_HTTP_MAIN = "cmd/protoc-gen-go-http/main.go"
PROJECT_NAME := "mcube"
PKG := "github.com/infraboard/$(PROJECT_NAME)"
MOD_DIR := $(shell go env GOMODCACHE)
PKG_LIST := $(shell go list ${PKG}/... | grep -v /vendor/ | grep -v redis | grep -v broker | grep -v etcd | grep -v examples)
GO_FILES := $(shell find . -name '*.go' | grep -v /vendor/ | grep -v _test.go)

.PHONY: all dep lint vet test test-coverage build clean

all: build

push: lint test build## git push
	@git push -u gitee
	@git push -u origin
	@rm -f build/*

dep: ## Get the dependencies
	@go mod download

lint: ## Lint Golang files
	@golint -set_exit_status ${PKG_LIST}

install: ## install mcube cli
	@go install ${PKG}/cmd/mcube
	@go install ${PKG}/cmd/protoc-gen-go-http
	@go install ${PKG}/cmd/protoc-gen-go-ext

vet: ## Run go vet
	@go vet ${PKG_LIST}

test: ## Run unittests
	@go test -short ${PKG_LIST}

test-coverage: ## Run tests with coverage
	@go test -short -coverprofile cover.out -covermode=atomic ${PKG_LIST} 
	@cat cover.out >> coverage.txt

test-hg:  ## test http gen
	@protoc -I=. -I=${GOPATH}/src --go-http_out=. examples/http/hello.proto --go-http_opt=module="github.com/infraboard/mcube"

build: dep ## Build the binary file
	@go build -o build/$(PROJECT_NAME) $(MCUBE_MAIN)

clean: ## Remove previous build
	@rm -f build/*

codegen: # Init Service
<<<<<<< HEAD
	@protoc -I=. -I=/usr/local/include --go_out=cmd/protoc-gen-go-ext/extension/tag  --go_opt=module="${PKG}/cmd/protoc-gen-go-ext/extension/tag" cmd/protoc-gen-go-ext/extension/tag/*.proto
	@protoc -I=.  -I${GOPATH}/src --go-ext_out=module=${PKG}:. pb/*/*.proto
=======
	@protoc -I=.  -I${MOD_DIR} --go-ext_out=module=${PKG}:. cmd/protoc-gen-go-ext/extension/tag/*.proto
	@protoc -I=.  -I${MOD_DIR} --go-ext_out=module=${PKG}:. pb/*/*.proto
	@go generate ./...
>>>>>>> 74460c78
	
help: ## Display this help screen
	@grep -h -E '^[a-zA-Z_-]+:.*?## .*$$' $(MAKEFILE_LIST) | awk 'BEGIN {FS = ":.*?## "}; {printf "\033[36m%-30s\033[0m %s\n", $$1, $$2}'<|MERGE_RESOLUTION|>--- conflicted
+++ resolved
@@ -46,14 +46,9 @@
 	@rm -f build/*
 
 codegen: # Init Service
-<<<<<<< HEAD
 	@protoc -I=. -I=/usr/local/include --go_out=cmd/protoc-gen-go-ext/extension/tag  --go_opt=module="${PKG}/cmd/protoc-gen-go-ext/extension/tag" cmd/protoc-gen-go-ext/extension/tag/*.proto
 	@protoc -I=.  -I${GOPATH}/src --go-ext_out=module=${PKG}:. pb/*/*.proto
-=======
-	@protoc -I=.  -I${MOD_DIR} --go-ext_out=module=${PKG}:. cmd/protoc-gen-go-ext/extension/tag/*.proto
-	@protoc -I=.  -I${MOD_DIR} --go-ext_out=module=${PKG}:. pb/*/*.proto
 	@go generate ./...
->>>>>>> 74460c78
 	
 help: ## Display this help screen
 	@grep -h -E '^[a-zA-Z_-]+:.*?## .*$$' $(MAKEFILE_LIST) | awk 'BEGIN {FS = ":.*?## "}; {printf "\033[36m%-30s\033[0m %s\n", $$1, $$2}'